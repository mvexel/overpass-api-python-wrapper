# -*- coding: utf-8 -*-
from __future__ import print_function
import click
import geojson
import sys
import overpass


@click.command()
@click.option('--timeout', default=25, help='Timeout in seconds.')
@click.option('--endpoint', default='http://overpass-api.de/api/interpreter',
    help='URL of your prefered API.')
@click.option('--responseformat', default='geojson', help="""Format to save the data.
    Options are 'geojson' and 'osm'. Default format is geojson.""")
@click.argument('query', type=str)
<<<<<<< HEAD
@click.argument('output_file', type=click.Path())
def cli(timeout, endpoint, responseformat, query, output_file):
    """Run query and save the result in output_file"""

    api = overpass.API(timeout=timeout, endpoint=endpoint)

    if responseformat not in api.SUPPORTED_FORMATS:
        print("format {} not supported. Supported formats: {}".format(
            responseformat,
            api.SUPPORTED_FORMATS.join(", ")))
    result = api.Get(query, responseformat=responseformat)
    with open(output_file, 'w') as f:
        if responseformat=="geojson":
            geojson.dump(result, f, indent=2, sort_keys=True)
        else:
            f.write(result.encode('utf-8'))
        f.close()
    print('File saved at %s.' % output_file)
=======
def cli(timeout, endpoint, responseformat, query):
    """Run query"""
    api = overpass.API(timeout=timeout, endpoint=endpoint)
    if responseformat not in api.SUPPORTED_FORMATS:
        print("format {} not supported. Supported formats: {}".format(
            responseformat,
            ", ".join(api.SUPPORTED_FORMATS)))
        sys.exit(1)
    result = api.Get(query, responseformat=responseformat)
    click.echo(result)
>>>>>>> ce19e145
<|MERGE_RESOLUTION|>--- conflicted
+++ resolved
@@ -13,26 +13,6 @@
 @click.option('--responseformat', default='geojson', help="""Format to save the data.
     Options are 'geojson' and 'osm'. Default format is geojson.""")
 @click.argument('query', type=str)
-<<<<<<< HEAD
-@click.argument('output_file', type=click.Path())
-def cli(timeout, endpoint, responseformat, query, output_file):
-    """Run query and save the result in output_file"""
-
-    api = overpass.API(timeout=timeout, endpoint=endpoint)
-
-    if responseformat not in api.SUPPORTED_FORMATS:
-        print("format {} not supported. Supported formats: {}".format(
-            responseformat,
-            api.SUPPORTED_FORMATS.join(", ")))
-    result = api.Get(query, responseformat=responseformat)
-    with open(output_file, 'w') as f:
-        if responseformat=="geojson":
-            geojson.dump(result, f, indent=2, sort_keys=True)
-        else:
-            f.write(result.encode('utf-8'))
-        f.close()
-    print('File saved at %s.' % output_file)
-=======
 def cli(timeout, endpoint, responseformat, query):
     """Run query"""
     api = overpass.API(timeout=timeout, endpoint=endpoint)
@@ -42,5 +22,4 @@
             ", ".join(api.SUPPORTED_FORMATS)))
         sys.exit(1)
     result = api.Get(query, responseformat=responseformat)
-    click.echo(result)
->>>>>>> ce19e145
+    click.echo(result)