--- conflicted
+++ resolved
@@ -1,12 +1,7 @@
 import sys
 import requests
 import json
-<<<<<<< HEAD
-from shapely.geometry import Point
-
-=======
 import geojson
->>>>>>> 20c1582c
 
 class API(object):
     """A simple Python wrapper for the OpenStreetMap Overpass API"""
@@ -107,22 +102,6 @@
             return r.text
 
     def _asGeoJSON(self, elements):
-<<<<<<< HEAD
-        """construct geoJSON from elements"""
-        nodes = [{
-            "id": elem.get("id"),
-            "tags": elem.get("tags"),
-            "geom": Point(elem["lon"], elem["lat"])}
-            for elem in elements if elem["type"] == "node"]
-        ways = [{
-            "id": elem.get("id"),
-            "tags": elem.get("tags"),
-            "nodes": elem.get("nodes")}
-            for elem in elements if elem["type"] == "way"]
-        print(nodes)
-        print(ways)
-
-=======
         #print 'DEB _asGeoJson elements:', elements
 
         features = []
@@ -145,7 +124,6 @@
             features.append(feature)
 
         return geojson.FeatureCollection(features)
->>>>>>> 20c1582c
 
 class OverpassException(Exception):
     def __init__(self, status_code, message):
