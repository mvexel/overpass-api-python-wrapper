# Overpass API python wrapper

This is a thin wrapper around the OpenStreetMap [Overpass API](http://wiki.openstreetmap.org/wiki/Overpass_API).

## Install it

```bash
$ python setup.py install
```

The module is not on PyPi yet.

## Use it

<<<<<<< HEAD
```
>>> import Overpass
=======
```python
>>> from overpass import Overpass
>>>>>>> 4dc36cb0
>>> api = Overpass.API()
>>> response = api.Get('node["name"="Salt Lake City"]')
```

Note that you don't have to include any of the output meta statements. The wrapper will, well, wrap those.

You will get your result as a dictionary, which (for now) represents the JSON output you would get [from the Overpass API directly](http://overpass-api.de/output_formats.html#json). So you could do this for example:

```python
>>> print [(feature['tags']['name'], feature['id']) for feature in response['elements']]
[(u'Salt Lake City', 150935219), (u'Salt Lake City', 585370637), (u'Salt Lake City', 1615721573)]
```

### Parameters

The API takes a few parameters:

#### `endpoint`

The default endpoint is `http://overpass-api.de/api/interpreter` but you can pass in the rambler instance (`http://overpass.osm.rambler.ru/cgi/interpreter`) or your own:

```python
api = Overpass.API(endpoint=http://overpass.myserver/interpreter)
```

#### `timeout`

The default timeout is 25 seconds, but you can set it to whatever you want.

```python
api = Overpass.API(timeout=600)
```

#### `debug`

Setting this to `True` will get you debug output.

#### `bbox`

This takes a list in the form `[minlon, minlat, maxlon, maxlat]`, the default is the world: `[-180.0, -90.0, 180.0, 90.0]`

## Need help? Want feature?

Create a [new issue](https://github.com/mvexel/overpass-api-python-wrapper/issues).

## Test it

```
py.test
```

_There are almost no tests yet._

## Fork it

[Yes please](https://github.com/mvexel/overpass-api-python-wrapper/fork). [Help wanted](https://github.com/mvexel/overpass-api-python-wrapper/labels/help%20wanted).
<|MERGE_RESOLUTION|>--- conflicted
+++ resolved
@@ -12,14 +12,9 @@
 
 ## Use it
 
-<<<<<<< HEAD
-```
->>> import Overpass
-=======
 ```python
->>> from overpass import Overpass
->>>>>>> 4dc36cb0
->>> api = Overpass.API()
+>>> import overpass
+>>> api = overpass.API()
 >>> response = api.Get('node["name"="Salt Lake City"]')
 ```
 
@@ -41,7 +36,7 @@
 The default endpoint is `http://overpass-api.de/api/interpreter` but you can pass in the rambler instance (`http://overpass.osm.rambler.ru/cgi/interpreter`) or your own:
 
 ```python
-api = Overpass.API(endpoint=http://overpass.myserver/interpreter)
+api = overpass.API(endpoint=http://overpass.myserver/interpreter)
 ```
 
 #### `timeout`
@@ -49,7 +44,7 @@
 The default timeout is 25 seconds, but you can set it to whatever you want.
 
 ```python
-api = Overpass.API(timeout=600)
+api = overpass.API(timeout=600)
 ```
 
 #### `debug`
